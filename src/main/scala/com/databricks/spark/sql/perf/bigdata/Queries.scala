/*
 * Copyright 2015 Databricks Inc.
 *
 * Licensed under the Apache License, Version 2.0 (the "License");
 * you may not use this file except in compliance with the License.
 * You may obtain a copy of the License at
 *
 *    http://www.apache.org/licenses/LICENSE-2.0
 *
 * Unless required by applicable law or agreed to in writing, software
 * distributed under the License is distributed on an "AS IS" BASIS,
 * WITHOUT WARRANTIES OR CONDITIONS OF ANY KIND, either express or implied.
 * See the License for the specific language governing permissions and
 * limitations under the License.
 */

package com.databricks.spark.sql.perf.bigdata

<<<<<<< HEAD
import com.databricks.spark.sql.perf.Benchmark

trait Queries {
  self: Benchmark =>
=======
import com.databricks.spark.sql.perf.ExecutionMode.ForeachResults
import com.databricks.spark.sql.perf.Query
>>>>>>> e650da35

  val queries1to3 = Seq(
    Query(
      name = "q1A",
      sqlText =
        """
        |SELECT
        |  pageURL,
        |  pageRank
        |FROM rankings
        |WHERE
        |  pageRank > 1000
        """.stripMargin,
      description = "",
      executionMode = ForeachResults),

    Query(
      name = "q1B",
      sqlText =
        """
        |SELECT
        |  pageURL,
        |  pageRank
        |FROM rankings
        |WHERE
        |  pageRank > 100
        """.stripMargin,
      description = "",
      executionMode = ForeachResults),

    Query(
      name = "q1C",
      sqlText =
        """
        |SELECT
        |  pageURL,
        |  pageRank
        |FROM rankings
        |WHERE
        |  pageRank > 10
        """.stripMargin,
      description = "",
      executionMode = ForeachResults),

    Query(
      name = "q2A",
      sqlText =
        """
        |SELECT
        |  SUBSTR(sourceIP, 1, 8),
        |  SUM(adRevenue)
        |FROM uservisits
        |GROUP BY
        |  SUBSTR(sourceIP, 1, 8)
        """.stripMargin,
      description = "",
      executionMode = ForeachResults),

    Query(
      name = "q2B",
      sqlText =
        """
        |SELECT
        |  SUBSTR(sourceIP, 1, 10),
        |  SUM(adRevenue)
        |FROM uservisits
        |GROUP BY
        |  SUBSTR(sourceIP, 1, 10)
        """.stripMargin,
      description = "",
      executionMode = ForeachResults),

    Query(
      name = "q2C",
      sqlText =
        """
        |SELECT
        |  SUBSTR(sourceIP, 1, 12),
        |  SUM(adRevenue)
        |FROM uservisits
        |GROUP BY
        |  SUBSTR(sourceIP, 1, 12)
        """.stripMargin,
      description = "",
      executionMode = ForeachResults),

    Query(
      name = "q3A",
      sqlText =
        """
        |SELECT sourceIP, totalRevenue, avgPageRank
        |FROM
        |  (SELECT sourceIP,
        |          AVG(pageRank) as avgPageRank,
        |          SUM(adRevenue) as totalRevenue
        |    FROM Rankings AS R, UserVisits AS UV
        |    WHERE R.pageURL = UV.destURL
        |      AND UV.visitDate > "1980-01-01"
        |      AND UV.visitDate < "1980-04-01"
        |    GROUP BY UV.sourceIP) tmp
        |ORDER BY totalRevenue DESC LIMIT 1
        """.stripMargin,
      description = "",
      executionMode = ForeachResults),

    Query(
      name = "q3B",
      sqlText =
        """
        |SELECT sourceIP, totalRevenue, avgPageRank
        |FROM
        |  (SELECT sourceIP,
        |          AVG(pageRank) as avgPageRank,
        |          SUM(adRevenue) as totalRevenue
        |    FROM Rankings AS R, UserVisits AS UV
        |    WHERE R.pageURL = UV.destURL
        |      AND UV.visitDate > "1980-01-01"
        |      AND UV.visitDate < "1983-01-01"
        |    GROUP BY UV.sourceIP) tmp
        |ORDER BY totalRevenue DESC LIMIT 1
        """.stripMargin,
      description = "",
      executionMode = ForeachResults),

    Query(
      name = "q3C",
      sqlText = """
        |SELECT sourceIP, totalRevenue, avgPageRank
        |FROM
        |  (SELECT sourceIP,
        |          AVG(pageRank) as avgPageRank,
        |          SUM(adRevenue) as totalRevenue
        |    FROM Rankings AS R, UserVisits AS UV
        |    WHERE R.pageURL = UV.destURL
        |      AND UV.visitDate > "1980-01-01"
        |      AND UV.visitDate < "2010-01-01"
        |    GROUP BY UV.sourceIP) tmp
        |ORDER BY totalRevenue DESC LIMIT 1
        """.stripMargin,
      description = "",
      executionMode = ForeachResults)
  )
}<|MERGE_RESOLUTION|>--- conflicted
+++ resolved
@@ -16,15 +16,11 @@
 
 package com.databricks.spark.sql.perf.bigdata
 
-<<<<<<< HEAD
 import com.databricks.spark.sql.perf.Benchmark
 
-trait Queries {
-  self: Benchmark =>
-=======
-import com.databricks.spark.sql.perf.ExecutionMode.ForeachResults
-import com.databricks.spark.sql.perf.Query
->>>>>>> e650da35
+trait Queries extends Benchmark {
+
+  import ExecutionMode._
 
   val queries1to3 = Seq(
     Query(
